# Version constraints for pip-installation.
#
# This file doesn't install any packages. It specifies version constraints
# that will be applied if a package is needed.
#
# When pinning something here, please provide an explanation of why.  Ideally,
# link to other information that will help people in the future to remove the
# pin when possible.  Writing an issue against the offending project and
# linking to it here is good.

# This file contains all common constraints for edx-repos
-c common_constraints.txt

# Tests failing in test_cybersouce.py on version 0.0.23
cybersource-rest-client-python==0.0.21

# Django 3.2 support is added in version 2.2 so pinning it to 2.2
<<<<<<< HEAD
django-oscar==3.2.2
=======
django-oscar==3.2
>>>>>>> 8cd7c396

# Pinned because transifex-client==0.13.6 pins it
urllib3>=1.24.2,<2.0.0

# Was causing some tox issues locally.
virtualenv==16.7.9

# greater versions failing with extract-translations step.
tox==3.14.6
pluggy<1.0.0  # pluggy==1.0.0 requires tox>3.14.6

# cybersource-rest-client-python requires 2.7, but requests gives 2.10 by default
idna==2.7

# TODO : Pinning this until we are sure there aren't any breaking changes, then we'll upgrade.
celery<5.0.0

# social-auth-app-django 5.3.0 currently introduces a hanging migration for large table sizes
# Pinning for now to reduce entropy
social-auth-app-django==5.2.0

# - pytest-selenium v3 has inconsistent pytest dependency requirements
#   (see pytest-selenium/issues/294)
# - pytest-variables v3 uses pytest.stash instead of _variables. This
#   conflicts with how pytest-selenium uses variables prior to v3.
selenium<4.0.0
pytest-selenium<3.0.0
pytest-variables<3.0.0

# pylint>2.12.2 requires a lot of quality fixes. Can be resolved later on.
pylint==2.12.2
# pylint==2.12.2 requires mccabe<0.7.0
mccabe<0.7
# pylint==2.12.2 requires wrapt<1.14
wrapt<1.14<|MERGE_RESOLUTION|>--- conflicted
+++ resolved
@@ -15,11 +15,7 @@
 cybersource-rest-client-python==0.0.21
 
 # Django 3.2 support is added in version 2.2 so pinning it to 2.2
-<<<<<<< HEAD
 django-oscar==3.2.2
-=======
-django-oscar==3.2
->>>>>>> 8cd7c396
 
 # Pinned because transifex-client==0.13.6 pins it
 urllib3>=1.24.2,<2.0.0
