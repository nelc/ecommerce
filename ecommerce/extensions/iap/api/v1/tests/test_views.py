--- conflicted
+++ resolved
@@ -1040,9 +1040,6 @@
                     'ERROR',
                     "Test Exception"
                 ),
-<<<<<<< HEAD
-            )
-=======
             )
 
 
@@ -1110,5 +1107,4 @@
                 'failed_ios_products': []
             }
 
-            self.assertEqual(result, expected_result)
->>>>>>> 77569a72
+            self.assertEqual(result, expected_result)