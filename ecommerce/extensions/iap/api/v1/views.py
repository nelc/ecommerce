import datetime
import logging
import time

import app_store_notifications_v2_validator as asn2
import httplib2
from django.conf import settings
<<<<<<< HEAD
from django.core.exceptions import ObjectDoesNotExist
=======
>>>>>>> 77569a72
from django.db import transaction
from django.utils.decorators import method_decorator
from django.utils.html import escape
from django.utils.timezone import now
from django.utils.translation import ugettext as _
from edx_django_utils import monitoring as monitoring_utils
from edx_rest_framework_extensions.permissions import LoginRedirectIfUnauthenticated
from googleapiclient.discovery import build
from oauth2client.service_account import ServiceAccountCredentials
<<<<<<< HEAD
=======
from opaque_keys import InvalidKeyError
from opaque_keys.edx.keys import CourseKey
>>>>>>> 77569a72
from oscar.apps.basket.views import *  # pylint: disable=wildcard-import, unused-wildcard-import
from oscar.apps.payment.exceptions import GatewayError, PaymentError
from oscar.core.loading import get_class, get_model
from rest_framework import status
<<<<<<< HEAD
from rest_framework.permissions import IsAuthenticated
=======
from rest_framework.permissions import IsAdminUser, IsAuthenticated
>>>>>>> 77569a72
from rest_framework.response import Response
from rest_framework.views import APIView

from ecommerce.core.constants import SEAT_PRODUCT_CLASS_NAME
from ecommerce.courses.constants import CertificateType
from ecommerce.courses.models import Course
from ecommerce.extensions.analytics.utils import track_segment_event
from ecommerce.extensions.api.v2.views.checkout import CheckoutView
from ecommerce.extensions.basket.exceptions import BadRequestException
from ecommerce.extensions.basket.utils import (
    basket_add_organization_attribute,
    prepare_basket,
    set_email_preference_on_basket
)
from ecommerce.extensions.basket.views import BasketLogicMixin
from ecommerce.extensions.checkout.mixins import EdxOrderPlacementMixin
from ecommerce.extensions.iap.api.v1.constants import (
    COURSE_ADDED_TO_BASKET,
    COURSE_ALREADY_PAID_ON_DEVICE,
    ERROR_ALREADY_PURCHASED,
    ERROR_BASKET_ID_NOT_PROVIDED,
    ERROR_BASKET_NOT_FOUND,
    ERROR_DURING_IOS_REFUND_EXECUTION,
    ERROR_DURING_ORDER_CREATION,
    ERROR_DURING_PAYMENT_HANDLING,
    ERROR_DURING_POST_ORDER_OP,
    ERROR_ORDER_NOT_FOUND_FOR_REFUND,
    ERROR_REFUND_NOT_COMPLETED,
    ERROR_TRANSACTION_NOT_FOUND_FOR_REFUND,
<<<<<<< HEAD
=======
    FOUND_MULTIPLE_PRODUCTS_ERROR,
>>>>>>> 77569a72
    GOOGLE_PUBLISHER_API_SCOPE,
    IGNORE_NON_REFUND_NOTIFICATION_FROM_APPLE,
    LOGGER_BASKET_ALREADY_PURCHASED,
    LOGGER_BASKET_CREATED,
    LOGGER_BASKET_CREATION_FAILED,
    LOGGER_BASKET_NOT_FOUND,
    LOGGER_CHECKOUT_ERROR,
    LOGGER_EXECUTE_ALREADY_PURCHASED,
    LOGGER_EXECUTE_GATEWAY_ERROR,
    LOGGER_EXECUTE_ORDER_CREATION_FAILED,
    LOGGER_EXECUTE_PAYMENT_ERROR,
    LOGGER_EXECUTE_REDUNDANT_PAYMENT,
    LOGGER_EXECUTE_STARTED,
    LOGGER_EXECUTE_SUCCESSFUL,
    LOGGER_PAYMENT_FAILED_FOR_BASKET,
    LOGGER_REFUND_SUCCESSFUL,
    LOGGER_STARTING_PAYMENT_FLOW,
    MISSING_PRODUCT_ERROR,
    NO_PRODUCT_AVAILABLE,
    PRODUCT_IS_NOT_AVAILABLE,
    PRODUCTS_DO_NOT_EXIST,
    RECEIVED_NOTIFICATION_FROM_APPLE,
    SEGMENT_MOBILE_BASKET_ADD,
    SEGMENT_MOBILE_PURCHASE_VIEW,
    SKUS_CREATION_ERROR,
    SKUS_CREATION_FAILURE
)
from ecommerce.extensions.iap.api.v1.exceptions import RefundCompletionException
from ecommerce.extensions.iap.api.v1.serializers import MobileOrderSerializer
<<<<<<< HEAD
from ecommerce.extensions.iap.api.v1.utils import products_in_basket_already_purchased
=======
from ecommerce.extensions.iap.api.v1.utils import create_ios_product, products_in_basket_already_purchased
>>>>>>> 77569a72
from ecommerce.extensions.iap.models import IAPProcessorConfiguration
from ecommerce.extensions.iap.processors.android_iap import AndroidIAP
from ecommerce.extensions.iap.processors.ios_iap import IOSIAP
from ecommerce.extensions.iap.utils import create_child_products_for_mobile
from ecommerce.extensions.order.exceptions import AlreadyPlacedOrderException
from ecommerce.extensions.partner.shortcuts import get_partner_for_site
from ecommerce.extensions.payment.exceptions import RedundantPaymentNotificationError
from ecommerce.extensions.refund.api import create_refunds, find_orders_associated_with_course
from ecommerce.extensions.refund.status import REFUND

Applicator = get_class('offer.applicator', 'Applicator')
BasketAttribute = get_model('basket', 'BasketAttribute')
BasketAttributeType = get_model('basket', 'BasketAttributeType')
logger = logging.getLogger(__name__)
Product = get_model('catalogue', 'Product')
PaymentProcessorResponse = get_model('payment', 'PaymentProcessorResponse')


class MobileBasketAddItemsView(BasketLogicMixin, APIView):
    """
    View that adds single or multiple products to a mobile user's basket.
    """
    permission_classes = (LoginRedirectIfUnauthenticated,)

    def get(self, request):
        # Send time when this view is called - https://openedx.atlassian.net/browse/REV-984
        track_segment_event(request.site, request.user, SEGMENT_MOBILE_BASKET_ADD, {'emitted_at': time.time()})

        try:
            skus = self._get_skus(request)
            products = self._get_products(request, skus)

            logger.info(LOGGER_STARTING_PAYMENT_FLOW, request.user.username, skus)

            available_products = self._get_available_products(request, products)

            try:
                basket = prepare_basket(request, available_products)
            except AlreadyPlacedOrderException:
                logger.exception(LOGGER_BASKET_ALREADY_PURCHASED, request.user.username, skus)
                return JsonResponse({'error': _(ERROR_ALREADY_PURCHASED)}, status=status.HTTP_406_NOT_ACCEPTABLE)

            set_email_preference_on_basket(request, basket)

            logger.info(LOGGER_BASKET_CREATED, request.user.username, skus)

            return JsonResponse({'success': _(COURSE_ADDED_TO_BASKET), 'basket_id': basket.id},
                                status=status.HTTP_200_OK)

        except BadRequestException as exc:
            logger.exception(LOGGER_BASKET_CREATION_FAILED, request.user.username, str(exc))
            return JsonResponse({'error': str(exc)}, status=status.HTTP_400_BAD_REQUEST)

    def _get_skus(self, request):
        skus = [escape(sku) for sku in request.GET.getlist('sku')]
        if not skus:
            raise BadRequestException(_('No SKUs provided.'))

        return skus

    def _get_products(self, request, skus):
        partner = get_partner_for_site(request)
        products = Product.objects.filter(stockrecords__partner=partner, stockrecords__partner_sku__in=skus)
        if not products:
            raise BadRequestException(_(PRODUCTS_DO_NOT_EXIST).format(skus=', '.join(skus)))

        return products

    def _get_available_products(self, request, products):
        unavailable_product_ids = []

        for product in products:
            purchase_info = request.strategy.fetch_for_product(product)
            if not purchase_info.availability.is_available_to_buy:
                logger.warning(PRODUCT_IS_NOT_AVAILABLE, product.title)
                unavailable_product_ids.append(product.id)

        available_products = products.exclude(id__in=unavailable_product_ids)
        if not available_products:
            raise BadRequestException(_(NO_PRODUCT_AVAILABLE))

        return available_products


class MobileCheckoutView(APIView):
    permission_classes = (IsAuthenticated,)

    def post(self, request):
        response = CheckoutView.as_view()(request._request)  # pylint: disable=W0212
        if response.status_code != 200:
            logger.exception(LOGGER_CHECKOUT_ERROR, response.content.decode(), response.status_code)
            return JsonResponse({'error': response.content.decode()}, status=response.status_code)

        return response


class MobileCoursePurchaseExecutionView(EdxOrderPlacementMixin, APIView):
    """
    View that verifies an in-app purchase and completes an order for a user.
    """
    permission_classes = (IsAuthenticated,)

    @property
    def payment_processor(self):
        if self.request.data['payment_processor'] == IOSIAP.NAME:
            return IOSIAP(self.request.site)

        return AndroidIAP(self.request.site)

    def _get_basket(self, request, basket_id):
        """
        Retrieve a basket using a basket ID.
        Arguments:
            basket_id: basket_id representing basket.
        Returns:
            It will return related basket or raise AlreadyPlacedOrderException
            if products in basket have already been purchased.
        """
        basket = request.user.baskets.get(id=basket_id)
        basket.strategy = request.strategy

        Applicator().apply(basket, basket.owner, self.request)
        basket_add_organization_attribute(basket, self.request.GET)

        if products_in_basket_already_purchased(request.user, basket, request.site):
            raise AlreadyPlacedOrderException

        return basket

    # Disable atomicity for the view. Otherwise, we'd be unable to commit to the database
    # until the request had concluded; Django will refuse to commit when an atomic() block
    # is active, since that would break atomicity. Without an order present in the database
    # at the time fulfillment is attempted, asynchronous order fulfillment tasks will fail.
    @method_decorator(transaction.non_atomic_requests)
    def dispatch(self, request, *args, **kwargs):
        return super(MobileCoursePurchaseExecutionView, self).dispatch(request, *args, **kwargs)

    def post(self, request):
        # Send time when this view is called - https://openedx.atlassian.net/browse/REV-984
        track_segment_event(request.site, request.user, SEGMENT_MOBILE_PURCHASE_VIEW, {'emitted_at': time.time()})
        receipt = request.data

        basket_id = receipt.get('basket_id')
        if not basket_id:
            return JsonResponse({'error': ERROR_BASKET_ID_NOT_PROVIDED}, status=400)
        logger.info(LOGGER_EXECUTE_STARTED, request.user.username, basket_id, self.payment_processor.NAME)

        try:
            basket = self._get_basket(request, basket_id)
        except ObjectDoesNotExist:
            logger.exception(LOGGER_BASKET_NOT_FOUND, basket_id, request.user.username)
            return JsonResponse({'error': ERROR_BASKET_NOT_FOUND.format(basket_id)}, status=400)
        except AlreadyPlacedOrderException:
            logger.exception(LOGGER_EXECUTE_ALREADY_PURCHASED, request.user.username, basket_id)
            return JsonResponse({'error': _(ERROR_ALREADY_PURCHASED)}, status=406)

        try:
            with transaction.atomic():
                self.handle_payment(receipt, basket)
                order = self.create_order(request, basket)
                self.handle_post_order(order)
                logger.info(LOGGER_EXECUTE_SUCCESSFUL, request.user.username, basket_id, self.payment_processor.NAME)
                response = {'order_data': MobileOrderSerializer(order, context={'request': request}).data}
                return JsonResponse(response, status=200)
        except GatewayError as exception:
            logger.exception(LOGGER_EXECUTE_GATEWAY_ERROR, request.user.username, basket_id, str(exception))
<<<<<<< HEAD
            return JsonResponse({'error': ERROR_DURING_PAYMENT_HANDLING}, status=400)
        except KeyError as exception:
            logger.exception(LOGGER_PAYMENT_FAILED_FOR_BASKET, basket_id, str(exception))
            return JsonResponse({'error': ERROR_DURING_PAYMENT_HANDLING}, status=400)
=======
            return JsonResponse({'error': ERROR_DURING_PAYMENT_HANDLING}, status=400)
        except KeyError as exception:
            logger.exception(LOGGER_PAYMENT_FAILED_FOR_BASKET, basket_id, str(exception))
            return JsonResponse({'error': ERROR_DURING_PAYMENT_HANDLING}, status=400)
>>>>>>> 77569a72
        except RedundantPaymentNotificationError:
            logger.exception(LOGGER_EXECUTE_REDUNDANT_PAYMENT, request.user.username, basket_id)
            return JsonResponse({'error': COURSE_ALREADY_PAID_ON_DEVICE}, status=409)
        except PaymentError as exception:
            logger.exception(LOGGER_EXECUTE_PAYMENT_ERROR, request.user.username, basket_id, str(exception))
            return JsonResponse({'error': ERROR_DURING_PAYMENT_HANDLING}, status=400)
        except AttributeError:
            self.log_order_placement_exception(basket.order_number, basket.id)
            return JsonResponse({'error': ERROR_DURING_POST_ORDER_OP}, status=200)
        except Exception as exception:  # pylint: disable=broad-except
            logger.exception(LOGGER_EXECUTE_ORDER_CREATION_FAILED, request.user.username, basket_id, str(exception))
            return JsonResponse({'error': ERROR_DURING_ORDER_CREATION}, status=400)
<<<<<<< HEAD


class BaseRefund(APIView):
    """ Base refund class for iOS and Android refunds """
    authentication_classes = ()

    def refund(self, transaction_id, processor_response):
        """ Get a transaction id and create a refund against that transaction. """
        is_refunded = False
        original_purchase = PaymentProcessorResponse.objects.filter(transaction_id=transaction_id,
                                                                    processor_name=self.processor_name).first()
        if not original_purchase:
            logger.error(ERROR_TRANSACTION_NOT_FOUND_FOR_REFUND, transaction_id, self.processor_name)
            return is_refunded

        basket = original_purchase.basket
        user = basket.owner
        course_key = basket.all_lines().first().product.attr.course_key
        orders = find_orders_associated_with_course(user, course_key)
        try:
            with transaction.atomic():
                refunds = create_refunds(orders, course_key)
                if not refunds:
                    monitoring_utils.set_custom_attribute('iap_no_order_to_refund', transaction_id)
                    logger.error(ERROR_ORDER_NOT_FOUND_FOR_REFUND, transaction_id, self.processor_name)
                    return is_refunded

                refund = refunds[0]
                refund.approve(revoke_fulfillment=True)
                if refund.status != REFUND.COMPLETE:
                    monitoring_utils.set_custom_attribute('iap_unrefunded_order', transaction_id)
                    raise RefundCompletionException

                PaymentProcessorResponse.objects.create(processor_name=self.processor_name,
                                                        transaction_id=transaction_id,
                                                        response=processor_response, basket=basket)
                logger.info(LOGGER_REFUND_SUCCESSFUL, transaction_id, self.processor_name)
                is_refunded = True

        except RefundCompletionException:
            logger.exception(ERROR_REFUND_NOT_COMPLETED, user.username, course_key, self.processor_name)

        return is_refunded


class AndroidRefundView(BaseRefund):
    """
    Create refunds for orders refunded by google and un-enroll users from relevant courses
    """
    processor_name = AndroidIAP.NAME
    timeout = 30

    def get(self, request):
        """
        Get all refunds in last 3 days from voidedpurchases api
        and call refund method on every refund.
        """

        partner_short_code = request.site.siteconfiguration.partner.short_code
        configuration = settings.PAYMENT_PROCESSOR_CONFIG[partner_short_code.lower()][self.processor_name.lower()]
        service = self._get_service(configuration)

        refunds_age = IAPProcessorConfiguration.get_solo().android_refunds_age_in_days
        refunds_time = datetime.datetime.now() - datetime.timedelta(days=refunds_age)
        refunds_time_in_ms = round(refunds_time.timestamp() * 1000)
        refund_list = service.purchases().voidedpurchases()
        refunds = refund_list.list(packageName=configuration['google_bundle_id'],
                                   startTime=refunds_time_in_ms).execute()
        for refund in refunds.get('voidedPurchases', []):
            self.refund(refund['orderId'], refund)

        return Response()

    def _get_service(self, configuration):
        """ Create a service to interact with google api. """
        play_console_credentials = configuration.get('google_service_account_key_file')
        credentials = ServiceAccountCredentials.from_json_keyfile_dict(play_console_credentials,
                                                                       GOOGLE_PUBLISHER_API_SCOPE)
        http = httplib2.Http(timeout=self.timeout)
        http = credentials.authorize(http)

        service = build("androidpublisher", "v3", http=http)
        return service


class IOSRefundView(BaseRefund):
    processor_name = IOSIAP.NAME

    def post(self, request):
        """
        This endpoint is registered as a callback for every refund made in Appstore.
        It receives refund data and un enrolls user from the related course.
        If we don't send back 200 response to the Appstore, it will retry this url multiple times.
        """
        is_refunded = False
        try:
            apple_cert_file_path = "ecommerce/extensions/iap/api/v1/AppleRootCA-G3.cer"
            refund_data = asn2.parse(request.body, apple_root_cert_path=apple_cert_file_path)
            logger.info(RECEIVED_NOTIFICATION_FROM_APPLE, refund_data['notificationType'])
            if refund_data['notificationType'] == 'REFUND':
                original_transaction_id = refund_data['data']['signedTransactionInfo']['originalTransactionId']
                is_refunded = self.refund(original_transaction_id, refund_data)
            else:
                logger.info(IGNORE_NON_REFUND_NOTIFICATION_FROM_APPLE)
                return Response(status=status.HTTP_200_OK)

        except Exception as e:  # pylint: disable=broad-except
            logger.error(ERROR_DURING_IOS_REFUND_EXECUTION)
            logger.error(e)

        status_code = status.HTTP_200_OK if is_refunded else status.HTTP_500_INTERNAL_SERVER_ERROR
        return Response(status=status_code)
=======


class BaseRefund(APIView):
    """ Base refund class for iOS and Android refunds """
    authentication_classes = ()

    def refund(self, transaction_id, processor_response):
        """ Get a transaction id and create a refund against that transaction. """
        is_refunded = False
        original_purchase = PaymentProcessorResponse.objects.filter(transaction_id=transaction_id,
                                                                    processor_name=self.processor_name).first()
        if not original_purchase:
            logger.error(ERROR_TRANSACTION_NOT_FOUND_FOR_REFUND, transaction_id, self.processor_name)
            return is_refunded

        basket = original_purchase.basket
        user = basket.owner
        course_key = basket.all_lines().first().product.attr.course_key
        orders = find_orders_associated_with_course(user, course_key)
        try:
            with transaction.atomic():
                refunds = create_refunds(orders, course_key)
                if not refunds:
                    monitoring_utils.set_custom_attribute('iap_no_order_to_refund', transaction_id)
                    logger.error(ERROR_ORDER_NOT_FOUND_FOR_REFUND, transaction_id, self.processor_name)
                    return is_refunded

                refund = refunds[0]
                refund.approve(revoke_fulfillment=True)
                if refund.status != REFUND.COMPLETE:
                    monitoring_utils.set_custom_attribute('iap_unrefunded_order', transaction_id)
                    raise RefundCompletionException

                PaymentProcessorResponse.objects.create(processor_name=self.processor_name,
                                                        transaction_id=transaction_id,
                                                        response=processor_response, basket=basket)
                logger.info(LOGGER_REFUND_SUCCESSFUL, transaction_id, self.processor_name)
                is_refunded = True

        except RefundCompletionException:
            logger.exception(ERROR_REFUND_NOT_COMPLETED, user.username, course_key, self.processor_name)

        return is_refunded


class AndroidRefundView(BaseRefund):
    """
    Create refunds for orders refunded by google and un-enroll users from relevant courses
    """
    processor_name = AndroidIAP.NAME
    timeout = 30

    def get(self, request):
        """
        Get all refunds in last 3 days from voidedpurchases api
        and call refund method on every refund.
        """

        partner_short_code = request.site.siteconfiguration.partner.short_code
        configuration = settings.PAYMENT_PROCESSOR_CONFIG[partner_short_code.lower()][self.processor_name.lower()]
        service = self._get_service(configuration)

        refunds_age = IAPProcessorConfiguration.get_solo().android_refunds_age_in_days
        refunds_time = datetime.datetime.now() - datetime.timedelta(days=refunds_age)
        refunds_time_in_ms = round(refunds_time.timestamp() * 1000)
        refund_list = service.purchases().voidedpurchases()
        refunds = refund_list.list(packageName=configuration['google_bundle_id'],
                                   startTime=refunds_time_in_ms).execute()
        for refund in refunds.get('voidedPurchases', []):
            self.refund(refund['orderId'], refund)

        return Response()

    def _get_service(self, configuration):
        """ Create a service to interact with google api. """
        play_console_credentials = configuration.get('google_service_account_key_file')
        credentials = ServiceAccountCredentials.from_json_keyfile_dict(play_console_credentials,
                                                                       GOOGLE_PUBLISHER_API_SCOPE)
        http = httplib2.Http(timeout=self.timeout)
        http = credentials.authorize(http)

        service = build("androidpublisher", "v3", http=http)
        return service


class IOSRefundView(BaseRefund):
    processor_name = IOSIAP.NAME

    def post(self, request):
        """
        This endpoint is registered as a callback for every refund made in Appstore.
        It receives refund data and un enrolls user from the related course.
        If we don't send back 200 response to the Appstore, it will retry this url multiple times.
        """
        is_refunded = False
        try:
            apple_cert_file_path = "ecommerce/extensions/iap/api/v1/AppleRootCA-G3.cer"
            refund_data = asn2.parse(request.body, apple_root_cert_path=apple_cert_file_path)
            logger.info(RECEIVED_NOTIFICATION_FROM_APPLE, refund_data['notificationType'])
            if refund_data['notificationType'] == 'REFUND':
                original_transaction_id = refund_data['data']['signedTransactionInfo']['originalTransactionId']
                is_refunded = self.refund(original_transaction_id, refund_data)
            else:
                logger.info(IGNORE_NON_REFUND_NOTIFICATION_FROM_APPLE)
                return Response(status=status.HTTP_200_OK)

        except Exception as e:  # pylint: disable=broad-except
            logger.error(ERROR_DURING_IOS_REFUND_EXECUTION)
            logger.error(e)

        status_code = status.HTTP_200_OK if is_refunded else status.HTTP_500_INTERNAL_SERVER_ERROR
        return Response(status=status_code)


class MobileSkusCreationView(APIView):

    permission_classes = (IsAuthenticated, IsAdminUser,)

    def post(self, request):
        missing_course_runs = []
        failed_course_runs = []
        created_skus = {}
        failed_ios_products = []

        course_run_keys = request.data.get('courses', [])
        for course_run_key in course_run_keys:
            try:
                course_run = CourseKey.from_string(course_run_key)
            except InvalidKeyError:
                # An `InvalidKeyError` is thrown because this course key is not a course run key
                missing_course_runs.append(course_run_key)
                continue

            parent_product = Product.objects.filter(
                structure=Product.PARENT,
                children__stockrecords__isnull=False,
                children__attribute_values__attribute__name="certificate_type",
                children__attribute_values__value_text=CertificateType.VERIFIED,
                product_class__name=SEAT_PRODUCT_CLASS_NAME,
                children__expires__gt=now(),
                course=course_run,
            )

            if not parent_product.exists():
                failed_course_runs.append(course_run_key)
                logger.error(MISSING_PRODUCT_ERROR, course_run_key)
                continue

            if parent_product.count() > 1:
                # We are handling a use case we are not familiar with.
                #  We should return the course id to add mobile skus manually for this course run.
                failed_course_runs.append(course_run_key)
                logger.error(FOUND_MULTIPLE_PRODUCTS_ERROR, course_run_key)
                continue

            try:
                mobile_products = create_child_products_for_mobile(parent_product[0])
            except Exception:   # pylint: disable=broad-except
                failed_course_runs.append(course_run_key)
                logger.error(SKUS_CREATION_ERROR, course_run_key)
                continue

            if not mobile_products:
                failed_course_runs.append(course_run_key)
                logger.error(SKUS_CREATION_FAILURE, course_run_key)
                continue

            course = Course.objects.get(id=course_run)
            course.publish_to_lms()
            created_skus[course_run_key] = [mobile_products[0].partner_sku, mobile_products[1].partner_sku]

            # create ios product on appstore
            partner_short_code = request.site.siteconfiguration.partner.short_code
            configuration = settings.PAYMENT_PROCESSOR_CONFIG[partner_short_code.lower()][IOSIAP.NAME.lower()]
            ios_product = list((filter(lambda sku: 'ios' in sku.partner_sku, mobile_products)))[0]
            course_data = {
                'price': ios_product.price_excl_tax,
                'name': course.name,
                'key': course_run_key
            }
            error_msg = create_ios_product(course_data, ios_product.partner_sku, configuration)
            if error_msg:
                failed_ios_products.append(error_msg)

        result = {
            'new_mobile_skus': created_skus,
            'failed_course_ids': failed_course_runs,
            'missing_course_runs': missing_course_runs,
            'failed_ios_products': failed_ios_products
        }
        return JsonResponse(result, status=status.HTTP_200_OK)
>>>>>>> 77569a72
<|MERGE_RESOLUTION|>--- conflicted
+++ resolved
@@ -5,10 +5,7 @@
 import app_store_notifications_v2_validator as asn2
 import httplib2
 from django.conf import settings
-<<<<<<< HEAD
 from django.core.exceptions import ObjectDoesNotExist
-=======
->>>>>>> 77569a72
 from django.db import transaction
 from django.utils.decorators import method_decorator
 from django.utils.html import escape
@@ -18,20 +15,13 @@
 from edx_rest_framework_extensions.permissions import LoginRedirectIfUnauthenticated
 from googleapiclient.discovery import build
 from oauth2client.service_account import ServiceAccountCredentials
-<<<<<<< HEAD
-=======
 from opaque_keys import InvalidKeyError
 from opaque_keys.edx.keys import CourseKey
->>>>>>> 77569a72
 from oscar.apps.basket.views import *  # pylint: disable=wildcard-import, unused-wildcard-import
 from oscar.apps.payment.exceptions import GatewayError, PaymentError
 from oscar.core.loading import get_class, get_model
 from rest_framework import status
-<<<<<<< HEAD
-from rest_framework.permissions import IsAuthenticated
-=======
 from rest_framework.permissions import IsAdminUser, IsAuthenticated
->>>>>>> 77569a72
 from rest_framework.response import Response
 from rest_framework.views import APIView
 
@@ -61,10 +51,7 @@
     ERROR_ORDER_NOT_FOUND_FOR_REFUND,
     ERROR_REFUND_NOT_COMPLETED,
     ERROR_TRANSACTION_NOT_FOUND_FOR_REFUND,
-<<<<<<< HEAD
-=======
     FOUND_MULTIPLE_PRODUCTS_ERROR,
->>>>>>> 77569a72
     GOOGLE_PUBLISHER_API_SCOPE,
     IGNORE_NON_REFUND_NOTIFICATION_FROM_APPLE,
     LOGGER_BASKET_ALREADY_PURCHASED,
@@ -94,11 +81,7 @@
 )
 from ecommerce.extensions.iap.api.v1.exceptions import RefundCompletionException
 from ecommerce.extensions.iap.api.v1.serializers import MobileOrderSerializer
-<<<<<<< HEAD
-from ecommerce.extensions.iap.api.v1.utils import products_in_basket_already_purchased
-=======
 from ecommerce.extensions.iap.api.v1.utils import create_ios_product, products_in_basket_already_purchased
->>>>>>> 77569a72
 from ecommerce.extensions.iap.models import IAPProcessorConfiguration
 from ecommerce.extensions.iap.processors.android_iap import AndroidIAP
 from ecommerce.extensions.iap.processors.ios_iap import IOSIAP
@@ -265,17 +248,10 @@
                 return JsonResponse(response, status=200)
         except GatewayError as exception:
             logger.exception(LOGGER_EXECUTE_GATEWAY_ERROR, request.user.username, basket_id, str(exception))
-<<<<<<< HEAD
             return JsonResponse({'error': ERROR_DURING_PAYMENT_HANDLING}, status=400)
         except KeyError as exception:
             logger.exception(LOGGER_PAYMENT_FAILED_FOR_BASKET, basket_id, str(exception))
             return JsonResponse({'error': ERROR_DURING_PAYMENT_HANDLING}, status=400)
-=======
-            return JsonResponse({'error': ERROR_DURING_PAYMENT_HANDLING}, status=400)
-        except KeyError as exception:
-            logger.exception(LOGGER_PAYMENT_FAILED_FOR_BASKET, basket_id, str(exception))
-            return JsonResponse({'error': ERROR_DURING_PAYMENT_HANDLING}, status=400)
->>>>>>> 77569a72
         except RedundantPaymentNotificationError:
             logger.exception(LOGGER_EXECUTE_REDUNDANT_PAYMENT, request.user.username, basket_id)
             return JsonResponse({'error': COURSE_ALREADY_PAID_ON_DEVICE}, status=409)
@@ -288,120 +264,6 @@
         except Exception as exception:  # pylint: disable=broad-except
             logger.exception(LOGGER_EXECUTE_ORDER_CREATION_FAILED, request.user.username, basket_id, str(exception))
             return JsonResponse({'error': ERROR_DURING_ORDER_CREATION}, status=400)
-<<<<<<< HEAD
-
-
-class BaseRefund(APIView):
-    """ Base refund class for iOS and Android refunds """
-    authentication_classes = ()
-
-    def refund(self, transaction_id, processor_response):
-        """ Get a transaction id and create a refund against that transaction. """
-        is_refunded = False
-        original_purchase = PaymentProcessorResponse.objects.filter(transaction_id=transaction_id,
-                                                                    processor_name=self.processor_name).first()
-        if not original_purchase:
-            logger.error(ERROR_TRANSACTION_NOT_FOUND_FOR_REFUND, transaction_id, self.processor_name)
-            return is_refunded
-
-        basket = original_purchase.basket
-        user = basket.owner
-        course_key = basket.all_lines().first().product.attr.course_key
-        orders = find_orders_associated_with_course(user, course_key)
-        try:
-            with transaction.atomic():
-                refunds = create_refunds(orders, course_key)
-                if not refunds:
-                    monitoring_utils.set_custom_attribute('iap_no_order_to_refund', transaction_id)
-                    logger.error(ERROR_ORDER_NOT_FOUND_FOR_REFUND, transaction_id, self.processor_name)
-                    return is_refunded
-
-                refund = refunds[0]
-                refund.approve(revoke_fulfillment=True)
-                if refund.status != REFUND.COMPLETE:
-                    monitoring_utils.set_custom_attribute('iap_unrefunded_order', transaction_id)
-                    raise RefundCompletionException
-
-                PaymentProcessorResponse.objects.create(processor_name=self.processor_name,
-                                                        transaction_id=transaction_id,
-                                                        response=processor_response, basket=basket)
-                logger.info(LOGGER_REFUND_SUCCESSFUL, transaction_id, self.processor_name)
-                is_refunded = True
-
-        except RefundCompletionException:
-            logger.exception(ERROR_REFUND_NOT_COMPLETED, user.username, course_key, self.processor_name)
-
-        return is_refunded
-
-
-class AndroidRefundView(BaseRefund):
-    """
-    Create refunds for orders refunded by google and un-enroll users from relevant courses
-    """
-    processor_name = AndroidIAP.NAME
-    timeout = 30
-
-    def get(self, request):
-        """
-        Get all refunds in last 3 days from voidedpurchases api
-        and call refund method on every refund.
-        """
-
-        partner_short_code = request.site.siteconfiguration.partner.short_code
-        configuration = settings.PAYMENT_PROCESSOR_CONFIG[partner_short_code.lower()][self.processor_name.lower()]
-        service = self._get_service(configuration)
-
-        refunds_age = IAPProcessorConfiguration.get_solo().android_refunds_age_in_days
-        refunds_time = datetime.datetime.now() - datetime.timedelta(days=refunds_age)
-        refunds_time_in_ms = round(refunds_time.timestamp() * 1000)
-        refund_list = service.purchases().voidedpurchases()
-        refunds = refund_list.list(packageName=configuration['google_bundle_id'],
-                                   startTime=refunds_time_in_ms).execute()
-        for refund in refunds.get('voidedPurchases', []):
-            self.refund(refund['orderId'], refund)
-
-        return Response()
-
-    def _get_service(self, configuration):
-        """ Create a service to interact with google api. """
-        play_console_credentials = configuration.get('google_service_account_key_file')
-        credentials = ServiceAccountCredentials.from_json_keyfile_dict(play_console_credentials,
-                                                                       GOOGLE_PUBLISHER_API_SCOPE)
-        http = httplib2.Http(timeout=self.timeout)
-        http = credentials.authorize(http)
-
-        service = build("androidpublisher", "v3", http=http)
-        return service
-
-
-class IOSRefundView(BaseRefund):
-    processor_name = IOSIAP.NAME
-
-    def post(self, request):
-        """
-        This endpoint is registered as a callback for every refund made in Appstore.
-        It receives refund data and un enrolls user from the related course.
-        If we don't send back 200 response to the Appstore, it will retry this url multiple times.
-        """
-        is_refunded = False
-        try:
-            apple_cert_file_path = "ecommerce/extensions/iap/api/v1/AppleRootCA-G3.cer"
-            refund_data = asn2.parse(request.body, apple_root_cert_path=apple_cert_file_path)
-            logger.info(RECEIVED_NOTIFICATION_FROM_APPLE, refund_data['notificationType'])
-            if refund_data['notificationType'] == 'REFUND':
-                original_transaction_id = refund_data['data']['signedTransactionInfo']['originalTransactionId']
-                is_refunded = self.refund(original_transaction_id, refund_data)
-            else:
-                logger.info(IGNORE_NON_REFUND_NOTIFICATION_FROM_APPLE)
-                return Response(status=status.HTTP_200_OK)
-
-        except Exception as e:  # pylint: disable=broad-except
-            logger.error(ERROR_DURING_IOS_REFUND_EXECUTION)
-            logger.error(e)
-
-        status_code = status.HTTP_200_OK if is_refunded else status.HTTP_500_INTERNAL_SERVER_ERROR
-        return Response(status=status_code)
-=======
 
 
 class BaseRefund(APIView):
@@ -592,5 +454,4 @@
             'missing_course_runs': missing_course_runs,
             'failed_ios_products': failed_ios_products
         }
-        return JsonResponse(result, status=status.HTTP_200_OK)
->>>>>>> 77569a72
+        return JsonResponse(result, status=status.HTTP_200_OK)