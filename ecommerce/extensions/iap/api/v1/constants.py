--- conflicted
+++ resolved
@@ -13,9 +13,6 @@
 ERROR_REFUND_NOT_COMPLETED = "Could not complete refund for user [%s] in course [%s] by processor [%s]"
 ERROR_TRANSACTION_NOT_FOUND_FOR_REFUND = "Could not find any transaction to refund for [%s] by processor [%s]"
 ERROR_DURING_POST_ORDER_OP = "An error occurred during post order operations."
-<<<<<<< HEAD
-GOOGLE_PUBLISHER_API_SCOPE = "https://www.googleapis.com/auth/androidpublisher"
-=======
 FOUND_MULTIPLE_PRODUCTS_ERROR = "Found unexpected number of products for course [%s]"
 GOOGLE_PUBLISHER_API_SCOPE = "https://www.googleapis.com/auth/androidpublisher"
 IOS_PRODUCT_REVIEW_NOTE = ('This in-app purchase will unlock all the content of the course {course_name}\n\n'
@@ -24,7 +21,6 @@
                            ' "{course_name}"\n4. Hit \"Upgrade to access more features\", it will open a '
                            'detail unlock features page\n5. Hit "Upgrade now for ${course_price}" from the'
                            ' detail page')
->>>>>>> 77569a72
 IGNORE_NON_REFUND_NOTIFICATION_FROM_APPLE = "Ignoring notification from apple since we are only expecting" \
                                             " refund notifications"
 LOGGER_BASKET_ALREADY_PURCHASED = "Basket creation failed for user [%s] with SKUS [%s]. Products already purchased"
