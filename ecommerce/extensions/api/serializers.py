"""Serializers for data manipulated by ecommerce API endpoints."""
from __future__ import unicode_literals

import logging
from decimal import Decimal

import waffle
from dateutil.parser import parse
from django.contrib.auth import get_user_model
from django.db import transaction
from django.db.models import Q
from django.utils import timezone
from django.utils.translation import ugettext_lazy as _
from oscar.core.loading import get_class, get_model
from rest_framework import serializers
from rest_framework.reverse import reverse

from ecommerce.core.constants import (
    COURSE_ENTITLEMENT_PRODUCT_CLASS_NAME,
    COURSE_ID_REGEX,
    ISO_8601_FORMAT,
    SEAT_PRODUCT_CLASS_NAME
)
from ecommerce.core.url_utils import get_ecommerce_url
from ecommerce.courses.models import Course
from ecommerce.entitlements.utils import create_or_update_course_entitlement
<<<<<<< HEAD
from ecommerce.extensions.offer.constants import OFFER_MAX_USES_DEFAULT
=======
from ecommerce.extensions.offer.constants import OFFER_ASSIGNMENT_REVOKED, OFFER_MAX_USES_DEFAULT
>>>>>>> 5b991fe6
from ecommerce.invoice.models import Invoice

logger = logging.getLogger(__name__)

Basket = get_model('basket', 'Basket')
BasketLine = get_model('basket', 'Line')
Benefit = get_model('offer', 'Benefit')
BillingAddress = get_model('order', 'BillingAddress')
Catalog = get_model('catalogue', 'Catalog')
Category = get_model('catalogue', 'Category')
Line = get_model('order', 'Line')
OfferAssignment = get_model('offer', 'OfferAssignment')
Order = get_model('order', 'Order')
Partner = get_model('partner', 'Partner')
Product = get_model('catalogue', 'Product')
ProductAttributeValue = get_model('catalogue', 'ProductAttributeValue')
ProductCategory = get_model('catalogue', 'ProductCategory')
Refund = get_model('refund', 'Refund')
Selector = get_class('partner.strategy', 'Selector')
StockRecord = get_model('partner', 'StockRecord')
Voucher = get_model('voucher', 'Voucher')
VoucherApplication = get_model('voucher', 'VoucherApplication')
User = get_user_model()

COURSE_DETAIL_VIEW = 'api:v2:course-detail'
PRODUCT_DETAIL_VIEW = 'api:v2:product-detail'


def is_custom_code(obj):
    """Helper method to check if the voucher contains custom code. """
    return not is_enrollment_code(obj) and retrieve_quantity(obj) == 1


def is_enrollment_code(obj):
    benefit = retrieve_voucher(obj).benefit
    return benefit.type == Benefit.PERCENTAGE and benefit.value == 100


def retrieve_benefit(obj):
    """Helper method to retrieve the benefit from voucher. """
    return retrieve_offer(obj).benefit


def retrieve_condition(obj):
    """Helper method to retrieve the benefit from voucher. """
    return retrieve_offer(obj).condition


def retrieve_enterprise_condition(obj):
    """Helper method to retrieve the benefit from voucher. """
    enterprise_offer = retrieve_enterprise_offer(obj)
    return enterprise_offer and enterprise_offer.condition


def retrieve_end_date(obj):
    """Helper method to retrieve the voucher end datetime. """
    return retrieve_voucher(obj).end_datetime


def retrieve_offer(obj):
    """Helper method to retrieve the offer from coupon. """
    return retrieve_voucher(obj).best_offer


def retrieve_original_offer(obj):
    """Helper method to retrieve the offer from coupon. """
    return retrieve_voucher(obj).original_offer


def retrieve_enterprise_offer(obj):
    """Helper method to retrieve the offer from coupon. """
    return retrieve_voucher(obj).enterprise_offer


def retrieve_range(obj):
    """Helper method to retrieve the range from coupon."""
    return retrieve_original_offer(obj).condition.range


def retrieve_quantity(obj):
    """Helper method to retrieve number of vouchers. """
    return obj.attr.coupon_vouchers.vouchers.count()


def retrieve_start_date(obj):
    """Helper method to retrieve the voucher start datetime. """
    return retrieve_voucher(obj).start_datetime


def retrieve_voucher(obj):
    """Helper method to retrieve the first voucher from coupon. """
    return obj.attr.coupon_vouchers.vouchers.first()


def retrieve_all_vouchers(obj):
    """Helper method to retrieve all vouchers from coupon. """
    return obj.attr.coupon_vouchers.vouchers.all()


def retrieve_voucher_usage(obj):
    """Helper method to retrieve usage from voucher. """
    return retrieve_voucher(obj).usage


def _flatten(attrs):
    """Transform a list of attribute names and values into a dictionary keyed on the names."""
    return {attr['name']: attr['value'] for attr in attrs}


class ProductPaymentInfoMixin(serializers.ModelSerializer):
    """ Mixin class used for retrieving price information from products. """
    price = serializers.SerializerMethodField()

    def get_price(self, product):
        info = self._get_info(product)
        if info.availability.is_available_to_buy:
            return serializers.DecimalField(max_digits=10, decimal_places=2).to_representation(info.price.excl_tax)
        return None

    def _get_info(self, product):
        return Selector().strategy(
            request=self.context.get('request')
        ).fetch_for_product(product)


class BillingAddressSerializer(serializers.ModelSerializer):
    """Serializes a Billing Address. """
    city = serializers.CharField(max_length=255, source='line4')

    class Meta(object):
        model = BillingAddress
        fields = ('first_name', 'last_name', 'line1', 'line2', 'postcode', 'state', 'country', 'city')


class UserSerializer(serializers.ModelSerializer):
    """Serializes user information. """
    class Meta(object):
        model = User
        fields = ('email', 'username')


class ProductAttributeValueSerializer(serializers.ModelSerializer):
    """ Serializer for ProductAttributeValue objects. """
    name = serializers.SerializerMethodField()
    code = serializers.SerializerMethodField()
    value = serializers.SerializerMethodField()

    def get_name(self, instance):
        return instance.attribute.name

    def get_code(self, instance):
        return instance.attribute.code

    def get_value(self, obj):
        if obj.attribute.name == 'Coupon vouchers':
            request = self.context.get('request')
            vouchers = obj.value.vouchers.all()
            serializer = VoucherSerializer(vouchers, many=True, context={'request': request})
            return serializer.data
        return obj.value

    class Meta(object):
        model = ProductAttributeValue
        fields = ('name', 'code', 'value',)


class StockRecordSerializer(serializers.ModelSerializer):
    """ Serializer for stock record objects. """

    class Meta(object):
        model = StockRecord
        fields = ('id', 'product', 'partner', 'partner_sku', 'price_currency', 'price_excl_tax',)


class PartialStockRecordSerializerForUpdate(StockRecordSerializer):
    """ Stock record objects serializer for PUT requests.

    Allowed fields to update are 'price_currency' and 'price_excl_tax'.
    """

    class Meta(object):
        model = StockRecord
        fields = ('price_currency', 'price_excl_tax',)


class ProductSerializer(ProductPaymentInfoMixin, serializers.HyperlinkedModelSerializer):
    """ Serializer for Products. """
    attribute_values = serializers.SerializerMethodField()
    product_class = serializers.SerializerMethodField()
    is_available_to_buy = serializers.SerializerMethodField()
    stockrecords = StockRecordSerializer(many=True, read_only=True)

    def get_attribute_values(self, product):
        request = self.context.get('request')
        serializer = ProductAttributeValueSerializer(
            product.attr,
            many=True,
            read_only=True,
            context={'request': request}
        )
        return serializer.data

    def get_product_class(self, product):
        return product.get_product_class().name

    def get_is_available_to_buy(self, product):
        info = self._get_info(product)
        return info.availability.is_available_to_buy

    class Meta(object):
        model = Product
        fields = ('id', 'url', 'structure', 'product_class', 'title', 'price', 'expires', 'attribute_values',
                  'is_available_to_buy', 'stockrecords',)
        extra_kwargs = {
            'url': {'view_name': PRODUCT_DETAIL_VIEW},
        }


class LineSerializer(serializers.ModelSerializer):
    """Serializer for parsing line item data."""
    product = ProductSerializer()

    class Meta(object):
        model = Line
        fields = ('title', 'quantity', 'description', 'status', 'line_price_excl_tax', 'unit_price_excl_tax', 'product')


class OrderSerializer(serializers.ModelSerializer):
    """Serializer for parsing order data."""
    billing_address = BillingAddressSerializer(allow_null=True)
    date_placed = serializers.DateTimeField(format=ISO_8601_FORMAT)
    discount = serializers.SerializerMethodField()
    lines = LineSerializer(many=True)
    payment_processor = serializers.SerializerMethodField()
    user = UserSerializer()
    vouchers = serializers.SerializerMethodField()

    def get_vouchers(self, obj):
        try:
            serializer = VoucherSerializer(
                obj.basket.vouchers.all(), many=True, context={'request': self.context['request']}
            )
            return serializer.data
        except (AttributeError, ValueError):
            return None

    def get_payment_processor(self, obj):
        try:
            return obj.sources.all()[0].source_type.name
        except IndexError:
            return None

    def get_discount(self, obj):
        try:
            discount = obj.discounts.all()[0]
            return str(discount.amount)
        except IndexError:
            return '0'

    class Meta(object):
        model = Order
        fields = (
            'billing_address',
            'currency',
            'date_placed',
            'discount',
            'lines',
            'number',
            'payment_processor',
            'status',
            'total_excl_tax',
            'user',
            'vouchers',
        )


class BasketSerializer(serializers.ModelSerializer):
    """Serializer for parsing basket data."""
    owner = UserSerializer()
    products = serializers.SerializerMethodField()
    vouchers = serializers.SerializerMethodField()
    payment_status = serializers.SerializerMethodField()
    payment_processor = serializers.SerializerMethodField()

    def get_vouchers(self, obj):
        try:
            serializer = VoucherSerializer(
                obj.vouchers.all(), many=True, context={'request': self.context['request']}
            )
            return serializer.data
        except (AttributeError, ValueError):
            return None

    def get_payment_status(self, obj):
        successful_payment_notifications = obj.paymentprocessorresponse_set.filter(
            Q(response__contains='ACCEPT') | Q(response__contains='approved')
        )
        if successful_payment_notifications:
            return "Accepted"
        return "Declined"

    def get_payment_processor(self, obj):
        payment_notifications = obj.paymentprocessorresponse_set.filter(transaction_id__isnull=False)
        if payment_notifications:
            return payment_notifications[0].processor_name
        return "None"

    def get_products(self, obj):
        lines = BasketLine.objects.filter(basket=obj)
        products = [line.product for line in lines]
        serialized_data = []
        for product in products:

            serialized_data.append(ProductAttributeValueSerializer(
                product.attr,
                many=True,
                read_only=True,
                context={'request': self.context['request']}
            ).data)
        # return serializer.data
        # serializer = ProductSerializer(products, many=True, context={'request': self.context['request']})
        return serialized_data

    class Meta(object):
        model = Basket
        fields = (
            'id',
            'status',
            'owner',
            'order_number',
            'products',
            'vouchers',
            'payment_status',
            'payment_processor',
        )


class PaymentProcessorSerializer(serializers.Serializer):  # pylint: disable=abstract-method
    """ Serializer to use with instances of processors.BasePaymentProcessor """

    def to_representation(self, instance):
        """ Serialize instances as a string instead of a mapping object. """
        return instance.NAME


class RefundSerializer(serializers.ModelSerializer):
    """ Serializer for Refund objects. """

    class Meta(object):
        model = Refund
        fields = '__all__'


class CourseSerializer(serializers.HyperlinkedModelSerializer):
    id = serializers.RegexField(COURSE_ID_REGEX, max_length=255)
    products = ProductSerializer(many=True)
    products_url = serializers.SerializerMethodField()
    last_edited = serializers.SerializerMethodField()
    has_active_bulk_enrollment_code = serializers.SerializerMethodField()

    def __init__(self, *args, **kwargs):
        super(CourseSerializer, self).__init__(*args, **kwargs)

        # NOTE: All normal initializations of the serializer will include a context kwarg.
        # We use dict.get() here because Swagger does not include context when generating docs.
        include_products = kwargs.get('context', {}).pop('include_products', False)
        if not include_products:
            self.fields.pop('products', None)

    def get_last_edited(self, obj):
        return obj.modified.strftime(ISO_8601_FORMAT) if obj.modified else None

    def get_products_url(self, obj):
        return reverse('api:v2:course-product-list', kwargs={'parent_lookup_course_id': obj.id},
                       request=self.context['request'])

    def get_has_active_bulk_enrollment_code(self, obj):
        return True if obj.enrollment_code_product else False

    class Meta(object):
        model = Course
        fields = (
            'id', 'url', 'name', 'verification_deadline', 'type',
            'products_url', 'last_edited', 'products', 'has_active_bulk_enrollment_code')
        read_only_fields = ('type', 'products', 'site')
        extra_kwargs = {
            'url': {'view_name': COURSE_DETAIL_VIEW}
        }


class EntitlementProductHelper(object):
    @staticmethod
    def validate(product):
        attrs = _flatten(product['attribute_values'])

        if 'certificate_type' not in attrs:
            raise serializers.ValidationError(_(u"Products must have a certificate type."))

        if 'price' not in product:
            raise serializers.ValidationError(_(u"Products must have a price."))

    @staticmethod
    def save(partner, course, uuid, product):
        attrs = _flatten(product['attribute_values'])

        if not uuid:
            raise Exception(_(u"You need to provide a course UUID to create Course Entitlements."))

        # Extract arguments required for Seat creation, deserializing as necessary.
        certificate_type = attrs.get('certificate_type')
        price = Decimal(product['price'])

        create_or_update_course_entitlement(
            certificate_type,
            price,
            partner,
            uuid,
            course.name
        )


class SeatProductHelper(object):
    @staticmethod
    def validate(product):
        attrs = _flatten(product['attribute_values'])
        if attrs.get('id_verification_required') is None:
            raise serializers.ValidationError(_(u"Products must indicate whether ID verification is required."))

        # Verify that a price is present.
        if product.get('price') is None:
            raise serializers.ValidationError(_(u"Products must have a price."))

    @staticmethod
    def save(course, product, create_enrollment_code):
        attrs = _flatten(product['attribute_values'])

        # Extract arguments required for Seat creation, deserializing as necessary.
        certificate_type = attrs.get('certificate_type', '')
        id_verification_required = attrs['id_verification_required']
        price = Decimal(product['price'])

        # Extract arguments which are optional for Seat creation, deserializing as necessary.
        expires = product.get('expires')
        expires = parse(expires) if expires else None
        credit_provider = attrs.get('credit_provider')
        credit_hours = attrs.get('credit_hours')
        credit_hours = int(credit_hours) if credit_hours else None

        course.create_or_update_seat(
            certificate_type,
            id_verification_required,
            price,
            expires=expires,
            credit_provider=credit_provider,
            credit_hours=credit_hours,
            create_enrollment_code=create_enrollment_code
        )


class AtomicPublicationSerializer(serializers.Serializer):  # pylint: disable=abstract-method
    """Serializer for saving and publishing a Course and associated products.

    Using a ModelSerializer for the Course data makes it difficult to use this serializer to handle updates.
    The automatically applied validation logic rejects course IDs which already exist in the database.
    """
    id = serializers.RegexField(COURSE_ID_REGEX, max_length=255)
    uuid = serializers.UUIDField(required=False)
    name = serializers.CharField(max_length=255)

    # Verification deadline should only be required if the course actually requires verification.
    verification_deadline = serializers.DateTimeField(required=False, allow_null=True)
    products = serializers.ListField()

    def __init__(self, *args, **kwargs):
        super(AtomicPublicationSerializer, self).__init__(*args, **kwargs)
        self.partner = kwargs['context'].pop('partner', None)

    def validate_products(self, products):
        """Validate product data."""
        for product in products:
            product_class = product.get('product_class')

            if product_class == COURSE_ENTITLEMENT_PRODUCT_CLASS_NAME:
                EntitlementProductHelper.validate(product)
            elif product_class == SEAT_PRODUCT_CLASS_NAME:
                SeatProductHelper.validate(product)
            else:
                raise serializers.ValidationError(
                    _(u"Invalid product class [{product_class}] requested.").format(product_class=product_class)
                )

        return products

    def get_partner(self):
        """Validate partner"""
        if not self.partner:
            partner = Partner.objects.get(id=1)
            return partner

        return self.partner

    def save(self):
        """Save and publish Course and associated products."

        Returns:
            tuple: A Boolean indicating whether the Course was created, an Exception,
                if one was raised (else None), and a message for the user, if necessary (else None).
        """
        course_id = self.validated_data['id']
        course_uuid = self.validated_data.get('uuid')
        course_name = self.validated_data['name']
        course_verification_deadline = self.validated_data.get('verification_deadline')
        # ENT-803: by default enable enrollment code creation
        create_or_activate_enrollment_code = True
        products = self.validated_data['products']
        partner = self.get_partner()

        try:
            if not waffle.switch_is_active('publish_course_modes_to_lms'):
                message = _(
                    u'Course [{course_id}] was not published to LMS '
                    u'because the switch [publish_course_modes_to_lms] is disabled. '
                    u'To avoid ghost SKUs, data has not been saved.'
                ).format(course_id=course_id)

                raise Exception(message)

            # Explicitly delimit operations which will be rolled back if an exception is raised.
            with transaction.atomic():
                site = self.context['request'].site
                course, created = Course.objects.get_or_create(
                    id=course_id, partner=site.siteconfiguration.partner
                )
                course.name = course_name
                course.verification_deadline = course_verification_deadline
                course.save()

                for product in products:
                    product_class = product.get('product_class')

                    if product_class == COURSE_ENTITLEMENT_PRODUCT_CLASS_NAME:
                        EntitlementProductHelper.save(partner, course, course_uuid, product)
                    elif product_class == SEAT_PRODUCT_CLASS_NAME:
                        SeatProductHelper.save(course, product, create_or_activate_enrollment_code)

                if course.get_enrollment_code():
                    course.toggle_enrollment_code_status(is_active=create_or_activate_enrollment_code)

                resp_message = course.publish_to_lms()
                published = (resp_message is None)

                if published:
                    return created, None, None
                else:
                    raise Exception(resp_message)

        except Exception as e:  # pylint: disable=broad-except
            logger.exception(u'Failed to save and publish [%s]: [%s]', course_id, e.message)
            return False, e, e.message


class PartnerSerializer(serializers.ModelSerializer):
    """Serializer for the Partner object"""
    catalogs = serializers.SerializerMethodField()
    products = serializers.SerializerMethodField()

    def get_products(self, obj):
        return reverse(
            'api:v2:partner-product-list',
            kwargs={'parent_lookup_stockrecords__partner_id': obj.id},
            request=self.context['request']
        )

    def get_catalogs(self, obj):
        return reverse(
            'api:v2:partner-catalogs-list',
            kwargs={'parent_lookup_partner_id': obj.id},
            request=self.context['request']
        )

    class Meta(object):
        model = Partner
        fields = ('id', 'name', 'short_code', 'catalogs', 'products')


class CatalogSerializer(serializers.ModelSerializer):
    """ Serializer for Catalogs. """
    products = serializers.SerializerMethodField()

    class Meta(object):
        model = Catalog
        fields = ('id', 'partner', 'name', 'products')

    def get_products(self, obj):
        return reverse(
            'api:v2:catalog-product-list',
            kwargs={'parent_lookup_stockrecords__catalogs': obj.id},
            request=self.context['request']
        )


class BenefitSerializer(serializers.ModelSerializer):
    value = serializers.IntegerField()

    class Meta(object):
        model = Benefit
        fields = ('type', 'value')


class VoucherSerializer(serializers.ModelSerializer):
    is_available_to_user = serializers.SerializerMethodField()
    benefit = serializers.SerializerMethodField()
    redeem_url = serializers.SerializerMethodField()

    def get_is_available_to_user(self, obj):
        request = self.context.get('request')
        return obj.is_available_to_user(user=request.user)

    def get_benefit(self, obj):
        benefit = obj.best_offer.benefit
        return BenefitSerializer(benefit).data

    def get_redeem_url(self, obj):
        url = get_ecommerce_url('/coupons/offer/')
        return '{url}?code={code}'.format(url=url, code=obj.code)

    class Meta(object):
        model = Voucher
        fields = (
            'id', 'name', 'code', 'redeem_url', 'usage', 'start_datetime', 'end_datetime', 'num_basket_additions',
            'num_orders', 'total_discount', 'date_created', 'offers', 'is_available_to_user', 'benefit'
        )


class CouponVoucherSerializer(serializers.Serializer):  # pylint: disable=abstract-method
    code = serializers.SerializerMethodField()
    assigned_to = serializers.SerializerMethodField()
    redemptions = serializers.SerializerMethodField()

    def get_code(self, voucher):
        return voucher.code

    def get_assigned_to(self, obj):  # pylint: disable=unused-argument
        return ''

    def get_redemptions(self, voucher):
        offer = voucher.best_offer
        redemption_count = voucher.num_orders

        if voucher.usage == Voucher.SINGLE_USE:
            max_coupon_usage = 1
        elif voucher.usage != Voucher.SINGLE_USE and offer.max_global_applications is None:
            max_coupon_usage = OFFER_MAX_USES_DEFAULT
        else:
            max_coupon_usage = offer.max_global_applications

        return {
            'used': redemption_count,
            'available': max_coupon_usage,
        }


class CategorySerializer(serializers.ModelSerializer):
    # NOTE (CCB): We are explicitly ignoring child categories. They are not relevant to our current needs. Support
    # should be added later, if needed.

    class Meta(object):
        model = Category
        fields = ('id', 'name',)


class CouponListSerializer(serializers.ModelSerializer):
    category = serializers.SerializerMethodField()
    client = serializers.SerializerMethodField()
    code = serializers.SerializerMethodField()

    def get_category(self, obj):
        category = ProductCategory.objects.filter(product=obj).first().category
        return CategorySerializer(category).data

    def get_client(self, obj):
        return Invoice.objects.get(order__lines__product=obj).business_client.name

    def get_code(self, obj):
        if is_custom_code(obj):
            return retrieve_voucher(obj).code

    class Meta(object):
        model = Product
        fields = ('category', 'client', 'code', 'id', 'title', 'date_created')


class EnterpriseCouponOverviewListSerializer(serializers.ModelSerializer):
    """
    Serializer for Enterprise Coupons list overview.
    """
    end_date = serializers.SerializerMethodField()
    has_error = serializers.SerializerMethodField()
    max_uses = serializers.SerializerMethodField()
    num_codes = serializers.SerializerMethodField()
    num_unassigned = serializers.SerializerMethodField()
    num_uses = serializers.SerializerMethodField()
    start_date = serializers.SerializerMethodField()
    usage_limitation = serializers.SerializerMethodField()

    # TODO: ENT-1184
    def get_num_unassigned(self, obj):  # pylint: disable=unused-argument
        return 0

    # TODO: ENT-1184
    def get_has_error(self, obj):   # pylint: disable=unused-argument
        return False

    # Max number of codes available (Maximum Coupon Usage).
    def get_max_uses(self, obj):
        offer = retrieve_offer(obj)
        return offer.max_global_applications

    # Redemption count.
    def get_num_uses(self, obj):
        voucher = retrieve_voucher(obj)
        return voucher.num_orders

    # Number of codes.
    def get_num_codes(self, obj):
        return retrieve_quantity(obj)

    # Usage Limitation (Maximum # of usages per code).
    def get_usage_limitation(self, obj):
        return retrieve_voucher_usage(obj)

    def get_start_date(self, obj):
        return retrieve_start_date(obj)

    def get_end_date(self, obj):
        return retrieve_end_date(obj)

    class Meta(object):
        model = Product
        fields = (
            'end_date', 'has_error', 'id', 'max_uses', 'num_codes', 'num_unassigned',
            'num_uses', 'start_date', 'title', 'usage_limitation'
        )


class EnterpriseCouponListSerializer(serializers.ModelSerializer):
    client = serializers.SerializerMethodField()
    enterprise_customer = serializers.SerializerMethodField()
    enterprise_customer_catalog = serializers.SerializerMethodField()
    code_status = serializers.SerializerMethodField()

    def get_client(self, obj):
        return Invoice.objects.get(order__lines__product=obj).business_client.name

    def get_enterprise_customer(self, obj):
        """ Get the Enterprise Customer UUID attached to a coupon. """
        offer_condition = retrieve_enterprise_condition(obj)
        return offer_condition and offer_condition.enterprise_customer_uuid

    def get_enterprise_customer_catalog(self, obj):
        """ Get the Enterprise Customer Catalog UUID attached to a coupon. """
        offer_condition = retrieve_enterprise_condition(obj)
        return offer_condition and offer_condition.enterprise_customer_catalog_uuid

    def get_code_status(self, obj):
        start_date = retrieve_start_date(obj)
        end_date = retrieve_end_date(obj)
        current_datetime = timezone.now()
        in_time_interval = start_date < current_datetime < end_date
        return _('ACTIVE') if in_time_interval else _('INACTIVE')

    class Meta(object):
        model = Product
        fields = (
            'client',
            'code_status',
            'enterprise_customer',
            'enterprise_customer_catalog',
            'id',
            'title',
            'date_created',
        )


class CouponSerializer(ProductPaymentInfoMixin, serializers.ModelSerializer):
    """ Serializer for Coupons. """
    benefit_type = serializers.SerializerMethodField()
    benefit_value = serializers.SerializerMethodField()
    catalog_query = serializers.SerializerMethodField()
    course_catalog = serializers.SerializerMethodField()
    category = serializers.SerializerMethodField()
    client = serializers.SerializerMethodField()
    code = serializers.SerializerMethodField()
    code_status = serializers.SerializerMethodField()
    coupon_type = serializers.SerializerMethodField()
    course_seat_types = serializers.SerializerMethodField()
    email_domains = serializers.SerializerMethodField()
    enterprise_customer = serializers.SerializerMethodField()
    enterprise_customer_catalog = serializers.SerializerMethodField()
    end_date = serializers.SerializerMethodField()
    last_edited = serializers.SerializerMethodField()
    max_uses = serializers.SerializerMethodField()
    note = serializers.SerializerMethodField()
    num_uses = serializers.SerializerMethodField()
    payment_information = serializers.SerializerMethodField()
    program_uuid = serializers.SerializerMethodField()
    quantity = serializers.SerializerMethodField()
    seats = serializers.SerializerMethodField()
    start_date = serializers.SerializerMethodField()
    voucher_type = serializers.SerializerMethodField()

    def get_benefit_type(self, obj):
        return retrieve_benefit(obj).type or getattr(retrieve_benefit(obj).proxy(), 'benefit_class_type', None)

    def get_benefit_value(self, obj):
        return retrieve_benefit(obj).value

    def get_catalog_query(self, obj):
        offer_range = retrieve_range(obj)
        return offer_range.catalog_query if offer_range else None

    def get_course_catalog(self, obj):
        offer_range = retrieve_range(obj)
        return offer_range.course_catalog if offer_range else None

    def get_category(self, obj):
        category = ProductCategory.objects.filter(product=obj).first().category
        return CategorySerializer(category).data

    def get_coupon_type(self, obj):
        if is_enrollment_code(obj):
            return _('Enrollment code')
        return _('Discount code')

    def get_client(self, obj):
        return Invoice.objects.get(order__lines__product=obj).business_client.name

    def get_code(self, obj):
        if retrieve_quantity(obj) == 1:
            return retrieve_voucher(obj).code

    def get_code_status(self, obj):
        start_date = retrieve_start_date(obj)
        end_date = retrieve_end_date(obj)
        current_datetime = timezone.now()
        in_time_interval = start_date < current_datetime < end_date
        return _('ACTIVE') if in_time_interval else _('INACTIVE')

    def get_course_seat_types(self, obj):
        seat_types = []
        offer_range = retrieve_range(obj)

        if offer_range:
            course_seat_types = offer_range.course_seat_types or ''
            seat_types = course_seat_types.split(',')

        return seat_types

    def get_email_domains(self, obj):
        offer = retrieve_offer(obj)
        return offer.email_domains

    def get_end_date(self, obj):
        return retrieve_end_date(obj)

    def get_enterprise_customer(self, obj):
        """ Get the Enterprise Customer UUID attached to a coupon. """
        offer_range = retrieve_range(obj)
        offer_condition = retrieve_condition(obj)
        if offer_range and offer_range.enterprise_customer:
            return offer_range.enterprise_customer
        elif offer_condition.enterprise_customer_uuid:
            return offer_condition.enterprise_customer_uuid
        else:
            return None

    def get_enterprise_customer_catalog(self, obj):
        """ Get the Enterprise Customer Catalog UUID attached to a coupon. """
        offer_range = retrieve_range(obj)
        offer_condition = retrieve_condition(obj)
        if offer_range and offer_range.enterprise_customer_catalog:
            return offer_range.enterprise_customer_catalog
        elif offer_condition.enterprise_customer_catalog_uuid:
            return offer_condition.enterprise_customer_catalog_uuid
        else:
            return None

    def get_last_edited(self, obj):
        return None, obj.date_updated

    def get_max_uses(self, obj):
        offer = retrieve_offer(obj)
        return offer.max_global_applications

    def get_note(self, obj):
        try:
            return obj.attr.note
        except AttributeError:
            return None

    def get_num_uses(self, obj):
        offer = retrieve_offer(obj)
        return offer.num_applications

    def get_program_uuid(self, obj):
        """ Get the Program UUID attached to the coupon. """
        return retrieve_offer(obj).condition.program_uuid

    def get_payment_information(self, obj):
        """
        Retrieve the payment information.
        Currently only invoices are supported, in the event of adding another
        payment processor append it to the response dictionary.
        """
        invoice = Invoice.objects.filter(order__lines__product=obj).first()
        response = {'Invoice': InvoiceSerializer(invoice).data}
        return response

    def get_quantity(self, obj):
        return retrieve_quantity(obj)

    def get_start_date(self, obj):
        return retrieve_start_date(obj)

    def get_seats(self, obj):
        offer_range = retrieve_range(obj)
        request = self.context['request']

        if offer_range and offer_range.catalog:
            stockrecords = offer_range.catalog.stock_records.all()
            seats = Product.objects.filter(id__in=[sr.product.id for sr in stockrecords])
            serializer = ProductSerializer(seats, many=True, context={'request': request})
            return serializer.data

        return {}

    def get_voucher_type(self, obj):
        return retrieve_voucher_usage(obj)

    class Meta(object):
        model = Product
        fields = (
            'benefit_type', 'benefit_value', 'catalog_query', 'course_catalog', 'category',
            'client', 'code', 'code_status', 'coupon_type', 'course_seat_types',
            'email_domains', 'end_date', 'enterprise_customer', 'enterprise_customer_catalog',
            'id', 'last_edited', 'max_uses', 'note', 'num_uses', 'payment_information',
            'program_uuid', 'price', 'quantity', 'seats', 'start_date', 'title', 'voucher_type'
        )


class CheckoutSerializer(serializers.Serializer):  # pylint: disable=abstract-method
    payment_form_data = serializers.SerializerMethodField()
    payment_page_url = serializers.URLField()
    payment_processor = serializers.CharField()

    def get_payment_form_data(self, obj):
        return obj['payment_form_data']


class InvoiceSerializer(serializers.ModelSerializer):
    class Meta(object):
        model = Invoice
        fields = '__all__'


class ProviderSerializer(serializers.Serializer):  # pylint: disable=abstract-method
    description = serializers.CharField()
    display_name = serializers.CharField()
    enable_integration = serializers.BooleanField()
    fulfillment_instructions = serializers.CharField()
    id = serializers.CharField()
    status_url = serializers.CharField()
    thumbnail_url = serializers.CharField()
    url = serializers.CharField()


class OfferAssignmentSerializer(serializers.ModelSerializer):
    class Meta(object):
        model = OfferAssignment
        fields = ('user_email', 'code')


class CouponCodeAssignmentSerializer(serializers.Serializer):  # pylint: disable=abstract-method
    codes = serializers.ListField(
        child=serializers.CharField(), required=False, write_only=True
    )
    emails = serializers.ListField(
        child=serializers.EmailField(), required=True, write_only=True
    )
    offer_assignments = serializers.ListField(
        child=OfferAssignmentSerializer(), read_only=True
    )

    def create(self, validated_data):
        """Create OfferAssignment objects for each email and the available_assignments determined from validation."""
        emails = validated_data.get('emails')
        voucher_usage_type = validated_data.pop('voucher_usage_type')
        available_assignments = validated_data.pop('available_assignments')
        email_iterator = iter(emails)
        offer_assignments = []

        for code in available_assignments:
            offer = available_assignments[code]['offer']
            email = next(email_iterator) if voucher_usage_type == Voucher.MULTI_USE_PER_CUSTOMER else None
            for _ in range(available_assignments[code]['num_slots']):
                offer_assignments.append(
                    OfferAssignment.objects.create(
                        offer=offer,
                        code=code,
                        user_email=email or next(email_iterator),
                    )
                )

        validated_data['offer_assignments'] = offer_assignments
        return validated_data

    def validate(self, data):
        """
        Validate that the given emails can be assigned to a slot in the coupon, to the codes if specified.
        A slot is a potential redemption of a voucher contained within the top level Coupon.
        """
        codes = data.get('codes')
        emails = data.get('emails')
        coupon = self.context.get('coupon')
        available_assignments = {}
        vouchers = coupon.attr.coupon_vouchers.vouchers

        # Limit which vouchers to consider for assignment by the codes passed in.
        if codes:
            vouchers = vouchers.filter(code__in=codes)

<<<<<<< HEAD
=======
        # For ONCE_PER_CUSTOMER Coupons, exclude vouchers that have already
        # been assigned to or redeemed by the requested emails.
        voucher_usage_type = vouchers.first().usage
        if voucher_usage_type == Voucher.ONCE_PER_CUSTOMER:
            existing_assignments_for_users = OfferAssignment.objects.filter(user_email__in=emails).exclude(
                status__in=OFFER_ASSIGNMENT_REVOKED
            )
            existing_applications_for_users = VoucherApplication.objects.filter(user__email__in=emails)
            codes_to_exclude = (
                [assignment.code for assignment in existing_assignments_for_users] +
                [application.voucher.code for application in existing_applications_for_users]
            )
            emails_requiring_exclusions = (
                [assignment.user_email for assignment in existing_assignments_for_users] +
                [application.user.email for application in existing_applications_for_users]
            )
            logger.info(
                'Excluding the following codes because they have been assigned to or redeemed by '
                'at least one user in the given list of emails to assign to this coupon. '
                'codes: %s, emails: %s, coupon_id: %s', codes_to_exclude, emails_requiring_exclusions, coupon.id
            )
            vouchers = vouchers.exclude(code__in=codes_to_exclude)

>>>>>>> 5b991fe6
        total_slots = 0
        for voucher in vouchers.all():
            available_slots = voucher.slots_available_for_assignment
            # If there are no available slots for this voucher, skip it.
            if available_slots < 1:
                continue

<<<<<<< HEAD
            if voucher.usage != Voucher.MULTI_USE_PER_CUSTOMER:
=======
            if voucher_usage_type != Voucher.MULTI_USE_PER_CUSTOMER:
>>>>>>> 5b991fe6
                available_slots = min(available_slots, len(emails) - total_slots)

            # If there are available slots, and we still have slots to fill,
            # add information to the available_assignments dict.
            if total_slots < len(emails):
                # Keep track of which codes can be assigned how many times
                # along with its corresponding ConditionalOffer.
                available_assignments[voucher.code] = {'offer': voucher.enterprise_offer, 'num_slots': available_slots}

                # For Multi use per customer vouchers, all of the slots must go to one user email,
                # so for accounting purposes we only count one slot here towards the total.
<<<<<<< HEAD
                if voucher.usage == Voucher.MULTI_USE_PER_CUSTOMER:
=======
                if voucher_usage_type == Voucher.MULTI_USE_PER_CUSTOMER:
>>>>>>> 5b991fe6
                    total_slots += 1
                else:
                    total_slots += available_slots
            else:
                break
        # If we got through all the vouchers and don't have enough slots for the emails given, the request isn't valid.
        if total_slots < len(emails):
            raise serializers.ValidationError('Not enough available codes for assignment!')

        # Add available_assignments to the validated data so that we can perform the assignments in create.
<<<<<<< HEAD
        data['voucher_usage_type'] = vouchers.first().usage
=======
        data['voucher_usage_type'] = voucher_usage_type
>>>>>>> 5b991fe6
        data['available_assignments'] = available_assignments
        return data<|MERGE_RESOLUTION|>--- conflicted
+++ resolved
@@ -24,11 +24,7 @@
 from ecommerce.core.url_utils import get_ecommerce_url
 from ecommerce.courses.models import Course
 from ecommerce.entitlements.utils import create_or_update_course_entitlement
-<<<<<<< HEAD
-from ecommerce.extensions.offer.constants import OFFER_MAX_USES_DEFAULT
-=======
 from ecommerce.extensions.offer.constants import OFFER_ASSIGNMENT_REVOKED, OFFER_MAX_USES_DEFAULT
->>>>>>> 5b991fe6
 from ecommerce.invoice.models import Invoice
 
 logger = logging.getLogger(__name__)
@@ -1060,8 +1056,6 @@
         if codes:
             vouchers = vouchers.filter(code__in=codes)
 
-<<<<<<< HEAD
-=======
         # For ONCE_PER_CUSTOMER Coupons, exclude vouchers that have already
         # been assigned to or redeemed by the requested emails.
         voucher_usage_type = vouchers.first().usage
@@ -1085,7 +1079,6 @@
             )
             vouchers = vouchers.exclude(code__in=codes_to_exclude)
 
->>>>>>> 5b991fe6
         total_slots = 0
         for voucher in vouchers.all():
             available_slots = voucher.slots_available_for_assignment
@@ -1093,11 +1086,7 @@
             if available_slots < 1:
                 continue
 
-<<<<<<< HEAD
-            if voucher.usage != Voucher.MULTI_USE_PER_CUSTOMER:
-=======
             if voucher_usage_type != Voucher.MULTI_USE_PER_CUSTOMER:
->>>>>>> 5b991fe6
                 available_slots = min(available_slots, len(emails) - total_slots)
 
             # If there are available slots, and we still have slots to fill,
@@ -1109,11 +1098,7 @@
 
                 # For Multi use per customer vouchers, all of the slots must go to one user email,
                 # so for accounting purposes we only count one slot here towards the total.
-<<<<<<< HEAD
-                if voucher.usage == Voucher.MULTI_USE_PER_CUSTOMER:
-=======
                 if voucher_usage_type == Voucher.MULTI_USE_PER_CUSTOMER:
->>>>>>> 5b991fe6
                     total_slots += 1
                 else:
                     total_slots += available_slots
@@ -1124,10 +1109,6 @@
             raise serializers.ValidationError('Not enough available codes for assignment!')
 
         # Add available_assignments to the validated data so that we can perform the assignments in create.
-<<<<<<< HEAD
-        data['voucher_usage_type'] = vouchers.first().usage
-=======
         data['voucher_usage_type'] = voucher_usage_type
->>>>>>> 5b991fe6
         data['available_assignments'] = available_assignments
         return data