--- conflicted
+++ resolved
@@ -1173,7 +1173,6 @@
 
 
 def _serialize_remaining_applications_value(conditional_offer):
-<<<<<<< HEAD
     """
     Calculate and return remaining number of applications on the offer.
     """
@@ -1195,29 +1194,6 @@
     """
     Serializer for EnterpriseOffer learner endpoint.
 
-=======
-    """
-    Calculate and return remaining number of applications on the offer.
-    """
-    if conditional_offer.max_global_applications is not None:
-        return conditional_offer.max_global_applications - conditional_offer.num_applications
-    return None
-
-
-def _serialize_remaining_applications_for_user(conditional_offer, request):
-    """
-    Determines the remaining number of applications (enrollments) for the user.
-    """
-    if request and conditional_offer.max_user_applications is not None:
-        return conditional_offer.max_user_applications - conditional_offer.get_num_user_applications(request.user)
-    return None
-
-
-class EnterpriseLearnerOfferApiSerializer(serializers.BaseSerializer):  # pylint: disable=abstract-method
-    """
-    Serializer for EnterpriseOffer learner endpoint.
-
->>>>>>> 77569a72
     Uses serializers.BaseSerializer to keep this lightweight.
     """
 
